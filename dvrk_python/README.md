## Introduction

This directory contains:
* dvrk_python module.  This modules defines the class `robot` which uses the dVRK ROS topics to communicate with the `dvrk_console_json` application included in the `dvrk_robot` ROS package.
* tutorial examples.  Python scripts using the `dvrk_python` module.

## Requirements

You will need to build the dVRK software stack using the ROS catkin build tools, see https://github.com/jhu-dvrk/sawIntuitiveResearchKit/wiki/CatkinBuild

The `dvrk_python` package is included in the `dvrk_ros` git repository.  Please checkout the whole `dvrk_ros` repository and build it using the catkin build tools (don't use `catkin_make`).

You will also need some extra Python packages:
```sh
   sudo apt-get install ros-hydro-python-orocos-kdl ros-hydro-orocos-kinematics-dynamics ros-hydro-tf
```

## Runtime

You first need to start the dVRK console application:
```sh
  rosrun dvrk_robot dvrk_console_json -j your_console_config_file.json
```

Once the console is running, you can check which arms are available using the `rostopic` command:
```sh
  rostopic list
```

You should see one namespace per arm under `/dvrk`, e.g. `/dvrk/PSM1`, `/dvrk/MTML` and/or `/dvrk/ECM` based on your console configuration.

Then in Python:
```python
<<<<<<< HEAD
from dvrk.arm import *
mtml = arm('MTML')
mtml.home()
mtml.get_current_joint_position()
...
```
To access arm specific features (e.g. PSM, MTM, ...), you can use the derived classes `psm` or `mtm`.   For example `from dvrk.psm import *`.
=======
import dvrk
# Create a Python proxy for PSM1, name must match ros namespace
p = dvrk.psm('PSM1')

# You can home from Python
p.home()

# retrieve current info (numpy.array)
p.get_current_joint_position()
p.get_current_joint_velocity()
p.get_current_joint_effort()

# retrieve PID desired position and effort computed
p.get_desired_joint_position()
p.get_desired_joint_effort()

# retrieve cartesian current and desired positions
# PyKDL.Frame
p.get_desired_position()
p.get_current_position()

# move in joint space
# move is absolute (SI units)
# dmove is relative

# move a single joint, index starts at 0
p.dmove_joint_one(-0.05, 2) # move 3rd joint
p.move_joint_one(0.2, 0) # first joint

# move multiple joints
import numpy
p.dmove_joint_some(numpy.array([-0.1, -0.1]), numpy.array([0, 1]))
p.move_joint_some(numpy.array([0.0, 0.0]), numpy.array([0, 1]))

# move all joints
p.dmove_joint(numpy.array([0.0, 0.0, -0.05, 0.0, 0.0, 0.0, 0.0]))
p.move_joint(numpy.array([0.0, 0.0, 0.10, 0.0, 0.0, 0.0, 0.0]))

# move in cartesian space
# there are only 2 methods available, dmove and move
# both accept PyKDL Frame, Vector or Rotation
import PyKDL
p.dmove(PyKDL.Vector(0.0, 0.05, 0.0)) # 5 cm in Y direction 
p.move(PyKDL.Vector(0.0, 0.0, -0.05))

# save current orientation
old_orientation = p.get_desired_position().M

import math
r = PyKDL.Rotation()
r.DoRotX(math.pi * 0.25)
p.dmove(r)

p.move(old_orientation)
```

To apply wrenches on MTMs, start ipython and type the following commands while holding the MTM (otherwise the arm will start moving and might bang itself against the console and get damaged).

```python
# load and define the MTM
from dvrk import mtm
m = mtm('MTML')

# When True, force direction is constant.  Otherwise force direction defined in gripper coordinate system
m.set_wrench_body_orientation_absolute(True)

# about 2N force in y direction
m.set_wrench_body_force((0.0, 2.0, 0.0))

# lock the MTM wrist orientation
m.lock_orientation_as_is()

# turn gravity compensation on/off
m.set_gravity_compensation(True)

# turn off forces
m.set_wrench_body_force((0.0, 0.0, 0.0))
```
>>>>>>> b7114e06
<|MERGE_RESOLUTION|>--- conflicted
+++ resolved
@@ -31,15 +31,6 @@
 
 Then in Python:
 ```python
-<<<<<<< HEAD
-from dvrk.arm import *
-mtml = arm('MTML')
-mtml.home()
-mtml.get_current_joint_position()
-...
-```
-To access arm specific features (e.g. PSM, MTM, ...), you can use the derived classes `psm` or `mtm`.   For example `from dvrk.psm import *`.
-=======
 import dvrk
 # Create a Python proxy for PSM1, name must match ros namespace
 p = dvrk.psm('PSM1')
@@ -118,4 +109,4 @@
 # turn off forces
 m.set_wrench_body_force((0.0, 0.0, 0.0))
 ```
->>>>>>> b7114e06
+To access arm specific features (e.g. PSM, MTM, ...), you can use the derived classes `psm` or `mtm`.   For example `from dvrk.psm import *`.